provide_settings:
  llm:
    provider: "OpenAI"
    config:
      model: "o1-mini"
#      api_key: "sk-xxxx"  # Uncomment to override the `OPENAI_API_KEY` set in the environment variable
#      base_url: ""

#    provider: "DeepSeek"
#    config:
#      model: "deepseek-reasoner"
##      api_key: "sk-xxxx"  # Uncomment to override the `DEEPSEEK_API_KEY` set in the environment variable
##      base_url: ""

#    provider: "SiliconFlow"
#    config:
#      model: "deepseek-ai/DeepSeek-R1"
##      api_key: "xxxx"  # Uncomment to override the `SILICONFLOW_API_KEY` set in the environment variable
##      base_url: ""

#    provider: "PPIO"
#    config:
<<<<<<< HEAD
#      model: "deepseek/deepseek-v3/community"
=======
#      model: "deepseek/deepseek-r1"
>>>>>>> 797d9ebf
##      api_key: "xxxx"  # Uncomment to override the `PPIO_API_KEY` set in the environment variable
##      base_url: ""

#    provider: "TogetherAI"
#    config:
#      model: "deepseek-ai/DeepSeek-R1"
##      api_key: "xxxx"  # Uncomment to override the `TOGETHER_API_KEY` set in the environment variable

#    provider: "AzureOpenAI"
#    config:
#      model: ""
#      api_version: ""
##      azure_endpoint: "xxxx"  # Uncomment to override the `AZURE_OPENAI_ENDPOINT` set in the environment variable
##      api_key: "xxxx"  # Uncomment to override the `AZURE_OPENAI_KEY` set in the environment variable

#    provider: "Ollama"
#    config:
#      model: "qwq"
##      base_url: ""

  embedding:
    provider: "OpenAIEmbedding"
    config:
      model: "text-embedding-ada-002"
#      api_key: ""  # Uncomment to override the `OPENAI_API_KEY` set in the environment variable


#    provider: "MilvusEmbedding"
#    config:
#      model: "default"

#    provider: "VoyageEmbedding"
#    config:
#      model: "voyage-3"
##      api_key: ""  # Uncomment to override the `VOYAGE_API_KEY` set in the environment variable

#    provider: "BedrockEmbedding"
#    config:
#      model: "amazon.titan-embed-text-v2:0"
##      aws_access_key_id: ""  # Uncomment to override the `AWS_ACCESS_KEY_ID` set in the environment variable
##      aws_secret_access_key: ""  # Uncomment to override the `AWS_SECRET_ACCESS_KEY` set in the environment variable
    
#    provider: "SiliconflowEmbedding"
#    config:
#      model: "BAAI/bge-m3"
# .    api_key: ""   # Uncomment to override the `SILICONFLOW_API_KEY` set in the environment variable   

  file_loader:
#    provider: "PDFLoader"
#    config: {}

    provider: "JsonFileLoader"
    config:
      text_key: "text"

#    provider: "TextLoader"
#    config: {}

#    provider: "UnstructuredLoader"
#    config: {}

  web_crawler:
    provider: "FireCrawlCrawler"
    config: {}

#    provider: "Crawl4AICrawler"
#    config: {}

#    provider: "JinaCrawler"
#    config: {}

  vector_db:
    provider: "Milvus"
    config:
      default_collection: "deepsearcher"
      uri: "./milvus.db"
      token: "root:Milvus"
      db: "default"

query_settings:
  max_iter: 3

load_settings:
  chunk_size: 1500
  chunk_overlap: 100<|MERGE_RESOLUTION|>--- conflicted
+++ resolved
@@ -20,11 +20,7 @@
 
 #    provider: "PPIO"
 #    config:
-<<<<<<< HEAD
-#      model: "deepseek/deepseek-v3/community"
-=======
-#      model: "deepseek/deepseek-r1"
->>>>>>> 797d9ebf
+#      model: "deepseek/deepseek-r1-turbo"
 ##      api_key: "xxxx"  # Uncomment to override the `PPIO_API_KEY` set in the environment variable
 ##      base_url: ""
 
