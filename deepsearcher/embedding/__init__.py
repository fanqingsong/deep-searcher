from .bedrock_embedding import BedrockEmbedding
from .gemini_embedding import GeminiEmbedding
from .milvus_embedding import MilvusEmbedding
from .openai_embedding import OpenAIEmbedding
from .ppio_embedding import PPIOEmbedding
from .siliconflow_embedding import SiliconflowEmbedding
from .volcengine_embedding import VolcengineEmbedding
from .voyage_embedding import VoyageEmbedding

__all__ = [
    "MilvusEmbedding",
    "OpenAIEmbedding",
    "VoyageEmbedding",
    "BedrockEmbedding",
    "SiliconflowEmbedding",
    "GeminiEmbedding",
<<<<<<< HEAD
    "PPIOEmbedding",
=======
    "VolcengineEmbedding",
>>>>>>> 95057a6c
]<|MERGE_RESOLUTION|>--- conflicted
+++ resolved
@@ -14,9 +14,6 @@
     "BedrockEmbedding",
     "SiliconflowEmbedding",
     "GeminiEmbedding",
-<<<<<<< HEAD
     "PPIOEmbedding",
-=======
     "VolcengineEmbedding",
->>>>>>> 95057a6c
 ]