# DeepSearcher

[![License](https://img.shields.io/badge/License-Apache%202.0-blue.svg)](https://opensource.org/licenses/Apache-2.0)
[![Twitter](https://img.shields.io/twitter/url/https/twitter.com/zilliz_universe.svg?style=social&label=Follow%20%40Zilliz)](https://twitter.com/zilliz_universe)
  <a href="https://discord.gg/mKc3R95yE5"><img height="20" src="https://img.shields.io/badge/Discord-%235865F2.svg?style=for-the-badge&logo=discord&logoColor=white" alt="discord"/></a>


DeepSearcher combines reasoning LLMs (OpenAI o1, o3-mini, DeepSeek, Grok 3, Claude 3.7 Sonnet, QwQ, etc.) and Vector Databases (Milvus, Zilliz Cloud etc.) to perform search, evaluation, and reasoning based on private data, providing highly accurate answer and comprehensive report. This project is suitable for enterprise knowledge management, intelligent Q&A systems, and information retrieval scenarios.

![Architecture](./assets/pic/deep-searcher-arch.png)

## 🚀 Features

- **Private Data Search**: Maximizes the utilization of enterprise internal data while ensuring data security. When necessary, it can integrate online content for more accurate answers.
- **Vector Database Management**: Supports Milvus and other vector databases, allowing data partitioning for efficient retrieval.
- **Flexible Embedding Options**: Compatible with multiple embedding models for optimal selection.
- **Multiple LLM Support**: Supports DeepSeek, OpenAI, and other large models for intelligent Q&A and content generation.
- **Document Loader**: Supports local file loading, with web crawling capabilities under development.

---

## 🎉 Demo
![demo](./assets/pic/demo.gif)


## 📖 Quick Start

### Installation
Install DeepSearcher using pip:
```bash
# Clone the repository
git clone https://github.com/zilliztech/deep-searcher.git

# MAKE SURE the python version is greater than or equal to 3.10
# Recommended: Create a Python virtual environment
cd deep-searcher
python3 -m venv .venv
source .venv/bin/activate

# Install dependencies
pip install -e .
```
Prepare your `OPENAI_API_KEY` in your environment variables. If you change the LLM in the configuration, make sure to prepare the corresponding API key.

### Quick start demo
```python
from deepsearcher.configuration import Configuration, init_config
from deepsearcher.online_query import query

config = Configuration()

# Customize your config here,
# more configuration see the Configuration Details section below.
config.set_provider_config("llm", "OpenAI", {"model": "o1-mini"})
config.set_provider_config("embedding", "OpenAIEmbedding", {"model": "text-embedding-ada-002"})
init_config(config = config)

# Load your local data
from deepsearcher.offline_loading import load_from_local_files
load_from_local_files(paths_or_directory=your_local_path)

# (Optional) Load from web crawling (`FIRECRAWL_API_KEY` env variable required)
from deepsearcher.offline_loading import load_from_website
load_from_website(urls=website_url)

# Query
result = query("Write a report about xxx.") # Your question here
```
### Configuration Details:
#### LLM Configuration

<pre><code>config.set_provider_config("llm", "(LLMName)", "(Arguments dict)")</code></pre>
<p>The "LLMName" can be one of the following: ["DeepSeek", "OpenAI", "XAI", "SiliconFlow", "PPIO", "TogetherAI", "Gemini", "Ollama"]</p>
<p> The "Arguments dict" is a dictionary that contains the necessary arguments for the LLM class.</p>

<details>
  <summary>Example (OpenAI)</summary>
    <p> Make sure you have prepared your OPENAI API KEY as an env variable <code>OPENAI_API_KEY</code>.</p>
    <pre><code>config.set_provider_config("llm", "OpenAI", {"model": "o1-mini"})</code></pre>
    <p> More details about OpenAI models: https://platform.openai.com/docs/models </p>
</details>

<details>
  <summary>Example (DeepSeek from official)</summary>
    <p> Make sure you have prepared your DEEPSEEK API KEY as an env variable <code>DEEPSEEK_API_KEY</code>.</p>
    <pre><code>config.set_provider_config("llm", "DeepSeek", {"model": "deepseek-reasoner"})</code></pre>
    <p> More details about DeepSeek: https://api-docs.deepseek.com/ </p>
</details>

<details>
  <summary>Example (DeepSeek from SiliconFlow)</summary>
    <p> Make sure you have prepared your SILICONFLOW API KEY as an env variable <code>SILICONFLOW_API_KEY</code>.</p>
    <pre><code>config.set_provider_config("llm", "SiliconFlow", {"model": "deepseek-ai/DeepSeek-R1"})</code></pre>
    <p> More details about SiliconFlow: https://docs.siliconflow.cn/quickstart </p>
</details>

<details>
  <summary>Example (DeepSeek from TogetherAI)</summary>
    <p> Make sure you have prepared your TOGETHER API KEY as an env variable <code>TOGETHER_API_KEY</code>.</p>
    <pre><code>config.set_provider_config("llm", "TogetherAI", {"model": "deepseek-ai/DeepSeek-R1"})</code></pre>
    <p> You need to install together before running, execute: <code>pip install together</code>. More details about TogetherAI: https://www.together.ai/ </p>
</details>

<details>
  <summary>Example (XAI Grok)</summary>
    <p> Make sure you have prepared your XAI API KEY as an env variable <code>XAI_API_KEY</code>.</p>
    <pre><code>config.set_provider_config("llm", "XAI", {"model": "grok-2-latest"})</code></pre>
    <p> More details about XAI Grok: https://docs.x.ai/docs/overview#featured-models </p>
</details>

<details>
  <summary>Example (Claude)</summary>
    <p> Make sure you have prepared your ANTHROPIC API KEY as an env variable <code>ANTHROPIC_API_KEY</code>.</p>
    <pre><code>config.set_provider_config("llm", "Anthropic", {"model": "claude-3-7-sonnet-latest"})</code></pre>
    <p> More details about Anthropic Claude: https://docs.anthropic.com/en/home </p>
</details>

<details>
  <summary>Example (Google Gemini)</summary>
    <p> Make sure you have prepared your GEMINI API KEY as an env variable <code>GEMINI_API_KEY</code>.</p>
    <pre><code>config.set_provider_config('llm', 'Gemini', { 'model': 'gemini-2.0-flash' })</code></pre>
    <p> You need to install gemini before running, execute: <code>pip install google-genai</code>. More details about Gemini: https://ai.google.dev/gemini-api/docs </p>
</details>

<details>
  <summary>Example (DeepSeek from PPIO)</summary>
    <p> Make sure you have prepared your PPIO API KEY as an env variable <code>PPIO_API_KEY</code>. You can create an API Key <a href="https://ppinfra.com/settings/key-management?utm_source=github_deep-searcher">here</a>. </p>
    <pre><code>config.set_provider_config("llm", "PPIO", {"model": "deepseek/deepseek-r1-turbo"})</code></pre>
    <p> More details about PPIO: https://ppinfra.com/docs/get-started/quickstart.html?utm_source=github_deep-searcher </p>
</details>

<details>
  <summary>Example (Ollama)</summary>
  <p> Follow <a href="https://github.com/jmorganca/ollama">these instructions</a> to set up and run a local Ollama instance:</p>
  <p> <a href="https://ollama.ai/download">Download</a> and install Ollama onto the available supported platforms (including Windows Subsystem for Linux).</p>
  <p> View a list of available models via the <a href="https://ollama.ai/library">model library</a>.</p>
  <p> Fetch available LLM models via <code>ollama pull &lt;name-of-model&gt;</code></p>
  <p> Example: <code>ollama pull qwq</code></p>
  <p> To chat directly with a model from the command line, use <code>ollama run &lt;name-of-model&gt;</code>.</p>
  <p> By default, Ollama has a REST API for running and managing models on <a href="http://localhost:11434">http://localhost:11434</a>.</p>
  <pre><code>config.set_provider_config("llm", "Ollama", {"model": "qwq"})</code></pre>
</details>

<details>
  <summary>Example (Volcengine)</summary>
    <p> Make sure you have prepared your Volcengine API KEY as an env variable <code>VOLCENGINE_API_KEY</code>. You can create an API Key <a href="https://console.volcengine.com/ark/region:ark+cn-beijing/apiKey">here</a>. </p>
    <pre><code>config.set_provider_config("llm", "Volcengine", {"model": "deepseek-r1-250120"})</code></pre>
    <p> More details about Volcengine: https://www.volcengine.com/docs/82379/1099455?utm_source=github_deep-searcher </p>
</details>

<details>
  <summary>Example (GLM)</summary>
    <p> Make sure you have prepared your GLM API KEY as an env variable <code>GLM_API_KEY</code>.</p>
    <pre><code>config.set_provider_config("llm", "GLM", {"model": "glm-4-plus"})</code></pre>
    <p> More details about GLM: https://bigmodel.cn/dev/welcome </p>
</details>

#### Embedding Model Configuration
<pre><code>config.set_provider_config("embedding", "(EmbeddingModelName)", "(Arguments dict)")</code></pre>
<p>The "EmbeddingModelName" can be one of the following: ["MilvusEmbedding", "OpenAIEmbedding", "VoyageEmbedding", "SiliconflowEmbedding"]</p>
<p> The "Arguments dict" is a dictionary that contains the necessary arguments for the embedding model class.</p>

<details>
  <summary>Example (OpenAI embedding)</summary>
    <p> Make sure you have prepared your OpenAI API KEY as an env variable <code>OPENAI_API_KEY</code>.</p>
    <pre><code>config.set_provider_config("embedding", "OpenAIEmbedding", {"model": "text-embedding-3-small"})</code></pre>
    <p> More details about OpenAI models: https://platform.openai.com/docs/guides/embeddings/use-cases </p>
</details>

<details>
  <summary>Example (Pymilvus built-in embedding model)</summary>
    <p> Use the built-in embedding model in Pymilvus, you can set the model name as <code>"default"</code>, <code>"BAAI/bge-base-en-v1.5"</code>, <code>"BAAI/bge-large-en-v1.5"</code>, <code>"jina-embeddings-v3"</code>, etc. <br/>
    See [milvus_embedding.py](deepsearcher/embedding/milvus_embedding.py) for more details.  </p>
    <pre><code>config.set_provider_config("embedding", "MilvusEmbedding", {"model": "BAAI/bge-base-en-v1.5"})</code></pre>
    <pre><code>config.set_provider_config("embedding", "MilvusEmbedding", {"model": "jina-embeddings-v3"})</code></pre>
    <p> For Jina's embedding model, you need<code>JINAAI_API_KEY</code>.</p>
    <p> You need to install pymilvus model before running, execute: <code>pip install pymilvus.model</code>. More details about Pymilvus: https://milvus.io/docs/embeddings.md </p>

</details>

<details>
  <summary>Example (VoyageAI embedding)</summary>
    <p> Make sure you have prepared your VOYAGE API KEY as an env variable <code>VOYAGE_API_KEY</code>.</p>
    <pre><code>config.set_provider_config("embedding", "VoyageEmbedding", {"model": "voyage-3"})</code></pre>
    <p> You need to install voyageai before running, execute: <code>pip install voyageai</code>. More details about VoyageAI: https://docs.voyageai.com/embeddings/ </p>
</details>

<details>
  <summary>Example (Amazon Bedrock embedding)</summary>
  <pre><code>config.set_provider_config("embedding", "BedrockEmbedding", {"model": "amazon.titan-embed-text-v2:0"})</code></pre>
  <p> You need to install boto3 before running, execute: <code>pip install boto3</code>. More details about Amazon Bedrock: https://docs.aws.amazon.com/bedrock/ </p>
</details>

<details>
  <summary>Example (Siliconflow embedding)</summary>
    <p> Make sure you have prepared your Siliconflow API KEY as an env variable <code>SILICONFLOW_API_KEY</code>.</p>
    <pre><code>config.set_provider_config("embedding", "SiliconflowEmbedding", {"model": "BAAI/bge-m3"})</code></pre>
    <p> More details about Siliconflow: https://docs.siliconflow.cn/en/api-reference/embeddings/create-embeddings </p>
</details>

<details>
  <summary>Example (Volcengine embedding)</summary>
    <p> Make sure you have prepared your Volcengine API KEY as an env variable <code>VOLCENGINE_API_KEY</code>.</p>
    <pre><code>config.set_provider_config("embedding", "VolcengineEmbedding", {"model": "doubao-embedding-text-240515"})</code></pre>
    <p> More details about Volcengine: https://www.volcengine.com/docs/82379/1302003 </p>
</details>

<details>
<<<<<<< HEAD
  <summary>Example (GLM embedding)</summary>
    <p> Make sure you have prepared your GLM API KEY as an env variable <code>GLM_API_KEY</code>.</p>
    <pre><code>config.set_provider_config("embedding", "GLMEmbedding", {"model": "embedding-3"})</code></pre>
    <p> More details about GLM: https://bigmodel.cn/dev/welcome </p>
=======
  <summary>Example (Google Gemini embedding)</summary>
    <p> Make sure you have prepared your Gemini API KEY as an env variable <code>GEMINI_API_KEY</code>.</p>
    <pre><code>config.set_provider_config("embedding", "GeminiEmbedding", {"model": "text-embedding-004"})</code></pre>
    <p> You need to install gemini before running, execute: <code>pip install google-genai</code>. More details about Gemini: https://ai.google.dev/gemini-api/docs </p>
>>>>>>> b1b70940
</details>

#### Vector Database Configuration
<pre><code>config.set_provider_config("vector_db", "(VectorDBName)", "(Arguments dict)")</code></pre>
<p>The "VectorDBName" can be one of the following: ["Milvus"] (Under development)</p>
<p> The "Arguments dict" is a dictionary that contains the necessary arguments for the Vector Database class.</p>

<details>
  <summary>Example (Milvus)</summary>
    <pre><code>config.set_provider_config("vector_db", "Milvus", {"uri": "./milvus.db", "token": ""})</code></pre>
    <p> More details about Milvus Config:</p>
    <ul>
        <li>
            Setting the <code>uri</code> as a local file, e.g. <code>./milvus.db</code>, is the most convenient method, as it automatically utilizes <a href="https://milvus.io/docs/milvus_lite.md" target="_blank">Milvus Lite</a> to store all data in this file.
        </li>
    </ul>
    <ul>
      <li>
          If you have a large-scale dataset, you can set up a more performant Milvus server using 
          <a href="https://milvus.io/docs/quickstart.md" target="_blank">Docker or Kubernetes</a>. 
          In this setup, use the server URI, e.g., <code>http://localhost:19530</code>, as your <code>uri</code>.
        </li>
    </ul>
    <ul>
        <li>
            If you want to use <a href="https://zilliz.com/cloud" target="_blank">Zilliz Cloud</a>, 
            the fully managed cloud service for Milvus, adjust the <code>uri</code> and <code>token</code> 
            according to the <a href="https://docs.zilliz.com/docs/on-zilliz-cloud-console#free-cluster-details" 
            target="_blank">Public Endpoint and API Key</a> in Zilliz Cloud.
        </li>
    </ul>

</details>

#### File Loader Configuration
<pre><code>config.set_provider_config("file_loader", "(FileLoaderName)", "(Arguments dict)")</code></pre>
<p>The "FileLoaderName" can be one of the following: ["PDFLoader", "TextLoader", "UnstructuredLoader"]</p>
<p> The "Arguments dict" is a dictionary that contains the necessary arguments for the File Loader class.</p>

<details>
  <summary>Example (Unstructured)</summary>
    <p> Make sure you have prepared your Unstructured API KEY and API URL as env variables <code>UNSTRUCTURED_API_KEY</code> and <code>UNSTRUCTURED_API_URL</code>.</p>
    <pre><code>config.set_provider_config("file_loader", "UnstructuredLoader", {})</code></pre>
    <p> Currently supported file types: ["pdf"] (Under development) </p>
    <p> You need to install unstructured-ingest before running, execute: <code>pip install unstructured-ingest</code>. More details about Unstructured: https://docs.unstructured.io/ingestion/overview </p>
</details>

#### Web Crawler Configuration
<pre><code>config.set_provider_config("web_crawler", "(WebCrawlerName)", "(Arguments dict)")</code></pre>
<p>The "WebCrawlerName" can be one of the following: ["FireCrawlCrawler", "Crawl4AICrawler", "JinaCrawler"]</p>
<p> The "Arguments dict" is a dictionary that contains the necessary arguments for the Web Crawler class.</p>

<details>
  <summary>Example (FireCrawl)</summary>
    <p> Make sure you have prepared your FireCrawl API KEY as an env variable <code>FIRECRAWL_API_KEY</code>.</p>
    <pre><code>config.set_provider_config("web_crawler", "FireCrawlCrawler", {})</code></pre>
    <p> More details about FireCrawl: https://docs.firecrawl.dev/introduction </p>
</details>

<details>
  <summary>Example (Crawl4AI)</summary>
    <p> Make sure you have run <code>crawl4ai-setup</code> in your environment.</p>
    <pre><code>config.set_provider_config("web_crawler", "Crawl4AICrawler", {"browser_config": {"headless": True, "verbose": True}})</code></pre>
    <p> You need to install crawl4ai before running, execute: <code>pip install crawl4ai</code>. More details about Crawl4AI: https://docs.crawl4ai.com/ </p>
</details>

<details>
  <summary>Example (Jina Reader)</summary>
    <p> Make sure you have prepared your Jina Reader API KEY as an env variable <code>JINA_API_TOKEN</code> or <code>JINAAI_API_KEY</code>.</p>
    <pre><code>config.set_provider_config("web_crawler", "JinaCrawler", {})</code></pre>
    <p> More details about Jina Reader: https://jina.ai/reader/ </p>
</details>


### Python CLI Mode
#### Load
```shell
deepsearcher load "your_local_path_or_url"
# load into a specific collection
deepsearcher load "your_local_path_or_url" --collection_name "your_collection_name" --collection_desc "your_collection_description"
```
Example loading from local file:
```shell
deepsearcher load "/path/to/your/local/file.pdf"
# or more files at once
deepsearcher load "/path/to/your/local/file1.pdf" "/path/to/your/local/file2.md"
```
Example loading from url (*Set `FIRECRAWL_API_KEY` in your environment variables, see [FireCrawl](https://docs.firecrawl.dev/introduction) for more details*):

```shell
deepsearcher load "https://www.wikiwand.com/en/articles/DeepSeek"
```

#### Query
```shell
deepsearcher query "Write a report about xxx."
```

More help information
```shell
deepsearcher --help
```
For more help information about a specific subcommand, you can use `deepsearcher [subcommand] --help`.
```shell
deepsearcher load --help
deepsearcher query --help
```

### Deployment

#### Configure modules

You can configure all arguments by modifying [config.yaml](./config.yaml) to set up your system with default modules.
For example, set your `OPENAI_API_KEY` in the `llm` section of the YAML file.

#### Start service
The main script will run a FastAPI service with default address `localhost:8000`.

```shell
$ python main.py
```

#### Access via browser

You can open url http://localhost:8000/docs in browser to access the web service.
Click on the button "Try it out", it allows you to fill the parameters and directly interact with the API.


---

## ❓ Q&A

**Q1**: Why I failed to parse LLM output format / How to select the LLM?


**A1**: Small LLMs struggle to follow the prompt to generate a desired response, which usually cause the format parsing problem. A better practice is to use large reasoning models e.g. deepseek-r1 671b, OpenAI o-series, Claude 3.7 sonnet, etc. as your LLM. 

---

**Q2**: 
OSError: We couldn't connect to 'https://huggingface.co' to load this file, couldn't find it in the cached files and it looks like GPTCache/paraphrase-albert-small-v2 is not the path to a directory containing a file named config.json.
Checkout your internet connection or see how to run the library in offline mode at 'https://huggingface.co/docs/transformers/installation#offline-mode'.

**A2**: This is mainly due to abnormal access to huggingface, which may be a network or permission problem. You can try the following two methods:
1. If there is a network problem, set up a proxy, try adding the following environment variable.
```bash
export HF_ENDPOINT=https://hf-mirror.com
```
2. If there is a permission problem, set up a personal token, try adding the following environment variable.
```bash
export HUGGING_FACE_HUB_TOKEN=xxxx
```

---

**Q3**: DeepSearcher doesn't run in Jupyter notebook.

**A3**: Install `nest_asyncio` and then put this code block in front of your jupyter notebook.

```
pip install nest_asyncio
```

```
import nest_asyncio
nest_asyncio.apply()
```

---

## 🔧 Module Support

### 🔹 Embedding Models
- [Open-source embedding models](https://milvus.io/docs/embeddings.md)
- [OpenAI](https://platform.openai.com/docs/guides/embeddings/use-cases) (`OPENAI_API_KEY` env variable required)
- [VoyageAI](https://docs.voyageai.com/embeddings/) (`VOYAGE_API_KEY` env variable required)
- [Amazon Bedrock](https://docs.aws.amazon.com/bedrock/) (`AWS_ACCESS_KEY_ID` and `AWS_SECRET_ACCESS_KEY` env variable required)

### 🔹 LLM Support
- [OpenAI](https://platform.openai.com/docs/models) (`OPENAI_API_KEY` env variable required)
- [DeepSeek](https://api-docs.deepseek.com/) (`DEEPSEEK_API_KEY` env variable required)
- [XAI Grok](https://x.ai/blog/grok-3) (`XAI_API_KEY` env variable required)
- [Anthropic Claude](https://docs.anthropic.com/en/home) (`ANTHROPIC_API_KEY` env variable required)
- [SiliconFlow Inference Service](https://docs.siliconflow.cn/en/userguide/introduction) (`SILICONFLOW_API_KEY` env variable required)
- [PPIO](https://ppinfra.com/model-api/product/llm-api?utm_source=github_deep-searcher) (`PPIO_API_KEY` env variable required)
- [TogetherAI Inference Service](https://docs.together.ai/docs/introduction) (`TOGETHER_API_KEY` env variable required)
- [Google Gemini](https://ai.google.dev/gemini-api/docs) (`GEMINI_API_KEY` env variable required)
- [SambaNova Cloud Inference Service](https://docs.together.ai/docs/introduction) (`SAMBANOVA_API_KEY` env variable required)
- [Ollama](https://ollama.com/)

### 🔹 Document Loader
- Local File
  - PDF(with txt/md) loader
  - [Unstructured](https://unstructured.io/) (under development) (`UNSTRUCTURED_API_KEY` and `UNSTRUCTURED_URL` env variables required)
- Web Crawler
  - [FireCrawl](https://docs.firecrawl.dev/introduction) (`FIRECRAWL_API_KEY` env variable required)
  - [Jina Reader](https://jina.ai/reader/) (`JINA_API_TOKEN` env variable required)
  - [Crawl4AI](https://docs.crawl4ai.com/) (You should run command `crawl4ai-setup` for the first time)
### 🔹 Vector Database Support
- [Milvus](https://milvus.io/) (the same as [Zilliz](https://www.zilliz.com/))

---
## 📊 Evaluation 
See the [Evaluation](./evaluation) directory for more details.

---
## 📌 Future Plans
- Enhance web crawling functionality
- Support more vector databases (e.g., FAISS...)
- Add support for additional large models
- Provide RESTful API interface (**DONE**)

We welcome contributions! Star & Fork the project and help us build a more powerful DeepSearcher! 🎯<|MERGE_RESOLUTION|>--- conflicted
+++ resolved
@@ -206,17 +206,17 @@
 </details>
 
 <details>
-<<<<<<< HEAD
   <summary>Example (GLM embedding)</summary>
     <p> Make sure you have prepared your GLM API KEY as an env variable <code>GLM_API_KEY</code>.</p>
     <pre><code>config.set_provider_config("embedding", "GLMEmbedding", {"model": "embedding-3"})</code></pre>
     <p> More details about GLM: https://bigmodel.cn/dev/welcome </p>
-=======
+</details>
+
+<details>
   <summary>Example (Google Gemini embedding)</summary>
     <p> Make sure you have prepared your Gemini API KEY as an env variable <code>GEMINI_API_KEY</code>.</p>
     <pre><code>config.set_provider_config("embedding", "GeminiEmbedding", {"model": "text-embedding-004"})</code></pre>
     <p> You need to install gemini before running, execute: <code>pip install google-genai</code>. More details about Gemini: https://ai.google.dev/gemini-api/docs </p>
->>>>>>> b1b70940
 </details>
 
 #### Vector Database Configuration
